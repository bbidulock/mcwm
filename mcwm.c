--- conflicted
+++ resolved
@@ -4318,13 +4318,8 @@
     xcb_drawable_t root;
     char *focuscol;
     char *unfocuscol;
-<<<<<<< HEAD
     char *fixedcol;    
     int scrno, i;
-=======
-    char *fixedcol;
-    int scrno;
->>>>>>> e4b558fa
     xcb_screen_iterator_t iter;
 
     /* Install signal handlers. */
